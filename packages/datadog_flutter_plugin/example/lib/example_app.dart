--- conflicted
+++ resolved
@@ -8,12 +8,6 @@
 import 'crash_reporting_screen.dart';
 import 'logging_screen.dart';
 import 'rum_screen.dart';
-<<<<<<< HEAD
-import 'tracing_screen.dart';
-=======
-
-typedef SimpleWidgetConstructor = Widget Function();
->>>>>>> 62b3a633
 
 class NavItem {
   final String label;
@@ -33,16 +27,9 @@
   final router = FluroRouter();
 
   final items = <NavItem>[
-<<<<<<< HEAD
     NavItem(label: 'Logging', route: '/logging'),
-    NavItem(label: 'Tracing', route: '/tracing'),
     NavItem(label: 'RUM', route: '/rum'),
     NavItem(label: 'RUM Crash Reporting', route: '/rum_crash'),
-=======
-    NavItem(label: 'Logging', navItem: LoggingScreen.new),
-    NavItem(label: 'RUM', navItem: RumScreen.new),
-    NavItem(label: 'RUM Crash Reporting', navItem: CrashReportingScreen.new),
->>>>>>> 62b3a633
   ];
 
   @override
@@ -51,8 +38,6 @@
 
     router.define('/logging',
         handler: Handler(handlerFunc: (_, __) => const LoggingScreen()));
-    router.define('/tracing',
-        handler: Handler(handlerFunc: (_, __) => const TracingScreen()));
     router.define('/rum',
         handler: Handler(handlerFunc: (_, __) => const RumScreen()));
     router.define('/rum_crash',
