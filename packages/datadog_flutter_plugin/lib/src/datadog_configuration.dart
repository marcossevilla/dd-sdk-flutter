--- conflicted
+++ resolved
@@ -272,11 +272,7 @@
     required this.trackingConsent,
     required this.site,
     this.nativeCrashReportEnabled = false,
-<<<<<<< HEAD
-    this.site,
     this.serviceName,
-=======
->>>>>>> 62b3a633
     this.uploadFrequency,
     this.batchSize,
     this.customEndpoint,
