// Unless explicitly stated otherwise all files in this repository are licensed under the Apache License Version 2.0.
// This product includes software developed at Datadog (https://www.datadoghq.com/).
// Copyright 2019-2021 Datadog, Inc.
<<<<<<< HEAD
=======

import 'package:uuid/uuid.dart';

>>>>>>> 1cb34c8b
import '../helpers.dart';
import '../internal_logger.dart';
import 'ddlogs_platform_interface.dart';

const uuid = Uuid();

class DdLogs {
  final InternalLogger _internalLogger;
  final String loggerHandle;

  DdLogs(this._internalLogger) : loggerHandle = uuid.v4();

  static DdLogsPlatform get _platform {
    return DdLogsPlatform.instance;
  }

  void debug(String message, [Map<String, Object?> context = const {}]) {
    wrap('logs.debug', _internalLogger, () {
      return _platform.debug(loggerHandle, message, context);
    });
  }

  void info(String message, [Map<String, Object?> context = const {}]) {
    wrap('logs.info', _internalLogger, () {
      return _platform.info(loggerHandle, message, context);
    });
  }

  void warn(String message, [Map<String, Object?> context = const {}]) {
    wrap('logs.warn', _internalLogger, () {
      return _platform.warn(loggerHandle, message, context);
    });
  }

  void error(String message, [Map<String, Object?> context = const {}]) {
    wrap('logs.error', _internalLogger, () {
      return _platform.error(loggerHandle, message, context);
    });
  }

  void addAttribute(String key, Object value) {
    wrap('logs.addAttribute', _internalLogger, () {
      return _platform.addAttribute(loggerHandle, key, value);
    });
  }

  void removeAttribute(String key) {
    wrap('logs.removeAttribute', _internalLogger, () {
      return _platform.removeAttribute(loggerHandle, key);
    });
  }

  void addTag(String key, [String? value]) {
    wrap('logs.addTag', _internalLogger, () {
      return _platform.addTag(loggerHandle, key, value);
    });
  }

  void removeTag(String tag) {
    wrap('logs.removeTag', _internalLogger, () {
      return _platform.removeTag(loggerHandle, tag);
    });
  }

  void removeTagWithKey(String key) {
    wrap('logs.removeTagWithKey', _internalLogger, () {
      return _platform.removeTagWithKey(loggerHandle, key);
    });
  }
}<|MERGE_RESOLUTION|>--- conflicted
+++ resolved
@@ -1,12 +1,8 @@
 // Unless explicitly stated otherwise all files in this repository are licensed under the Apache License Version 2.0.
 // This product includes software developed at Datadog (https://www.datadoghq.com/).
 // Copyright 2019-2021 Datadog, Inc.
-<<<<<<< HEAD
-=======
-
 import 'package:uuid/uuid.dart';
 
->>>>>>> 1cb34c8b
 import '../helpers.dart';
 import '../internal_logger.dart';
 import 'ddlogs_platform_interface.dart';
