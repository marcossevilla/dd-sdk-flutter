# Generated by pub
# See https://dart.dev/tools/pub/glossary#lockfile
packages:
  archive:
    dependency: transitive
    description:
      name: archive
      url: "https://pub.dartlang.org"
    source: hosted
    version: "3.1.6"
  async:
    dependency: transitive
    description:
      name: async
      url: "https://pub.dartlang.org"
    source: hosted
    version: "2.8.2"
  boolean_selector:
    dependency: transitive
    description:
      name: boolean_selector
      url: "https://pub.dartlang.org"
    source: hosted
    version: "2.1.0"
  characters:
    dependency: transitive
    description:
      name: characters
      url: "https://pub.dartlang.org"
    source: hosted
    version: "1.2.0"
  charcode:
    dependency: transitive
    description:
      name: charcode
      url: "https://pub.dartlang.org"
    source: hosted
    version: "1.3.1"
  clock:
    dependency: transitive
    description:
      name: clock
      url: "https://pub.dartlang.org"
    source: hosted
    version: "1.1.0"
  collection:
    dependency: transitive
    description:
      name: collection
      url: "https://pub.dartlang.org"
    source: hosted
    version: "1.15.0"
  crypto:
    dependency: transitive
    description:
      name: crypto
      url: "https://pub.dartlang.org"
    source: hosted
    version: "3.0.1"
  cupertino_icons:
    dependency: "direct main"
    description:
      name: cupertino_icons
      url: "https://pub.dartlang.org"
    source: hosted
    version: "1.0.4"
  datadog_common_test:
    dependency: "direct main"
    description:
      path: "../../datadog_common_test"
      relative: true
    source: path
    version: "0.0.1"
  datadog_flutter_plugin:
    dependency: transitive
    description:
<<<<<<< HEAD
      name: datadog_flutter_plugin
      url: "https://pub.dartlang.org"
    source: hosted
=======
      path: "../../datadog_flutter_plugin"
      relative: true
    source: path
>>>>>>> 85740632
    version: "1.0.0-beta.1"
  datadog_tracking_http_client:
    dependency: "direct main"
    description:
      path: ".."
      relative: true
    source: path
    version: "1.0.0-beta.1"
  fake_async:
    dependency: transitive
    description:
      name: fake_async
      url: "https://pub.dartlang.org"
    source: hosted
    version: "1.2.0"
  file:
    dependency: transitive
    description:
      name: file
      url: "https://pub.dartlang.org"
    source: hosted
    version: "6.1.2"
  flutter:
    dependency: "direct main"
    description: flutter
    source: sdk
    version: "0.0.0"
  flutter_dotenv:
    dependency: "direct main"
    description:
      name: flutter_dotenv
      url: "https://pub.dartlang.org"
    source: hosted
    version: "5.0.2"
  flutter_driver:
    dependency: transitive
    description: flutter
    source: sdk
    version: "0.0.0"
  flutter_lints:
    dependency: "direct dev"
    description:
      name: flutter_lints
      url: "https://pub.dartlang.org"
    source: hosted
    version: "1.0.4"
  flutter_test:
    dependency: "direct dev"
    description: flutter
    source: sdk
    version: "0.0.0"
  flutter_web_plugins:
    dependency: transitive
    description: flutter
    source: sdk
    version: "0.0.0"
  fuchsia_remote_debug_protocol:
    dependency: transitive
    description: flutter
    source: sdk
    version: "0.0.0"
  http:
    dependency: "direct main"
    description:
      name: http
      url: "https://pub.dartlang.org"
    source: hosted
    version: "0.13.4"
  http_parser:
    dependency: transitive
    description:
      name: http_parser
      url: "https://pub.dartlang.org"
    source: hosted
    version: "4.0.0"
  integration_test:
    dependency: "direct dev"
    description: flutter
    source: sdk
    version: "0.0.0"
  js:
    dependency: transitive
    description:
      name: js
      url: "https://pub.dartlang.org"
    source: hosted
    version: "0.6.3"
  lints:
    dependency: transitive
    description:
      name: lints
      url: "https://pub.dartlang.org"
    source: hosted
    version: "1.0.1"
  matcher:
    dependency: transitive
    description:
      name: matcher
      url: "https://pub.dartlang.org"
    source: hosted
    version: "0.12.11"
  material_color_utilities:
    dependency: transitive
    description:
      name: material_color_utilities
      url: "https://pub.dartlang.org"
    source: hosted
    version: "0.1.3"
  meta:
    dependency: transitive
    description:
      name: meta
      url: "https://pub.dartlang.org"
    source: hosted
    version: "1.7.0"
  path:
    dependency: transitive
    description:
      name: path
      url: "https://pub.dartlang.org"
    source: hosted
    version: "1.8.0"
  platform:
    dependency: transitive
    description:
      name: platform
      url: "https://pub.dartlang.org"
    source: hosted
    version: "3.1.0"
  plugin_platform_interface:
    dependency: transitive
    description:
      name: plugin_platform_interface
      url: "https://pub.dartlang.org"
    source: hosted
    version: "2.1.2"
  process:
    dependency: transitive
    description:
      name: process
      url: "https://pub.dartlang.org"
    source: hosted
    version: "4.2.4"
  sky_engine:
    dependency: transitive
    description: flutter
    source: sdk
    version: "0.0.99"
  source_span:
    dependency: transitive
    description:
      name: source_span
      url: "https://pub.dartlang.org"
    source: hosted
    version: "1.8.1"
  stack_trace:
    dependency: transitive
    description:
      name: stack_trace
      url: "https://pub.dartlang.org"
    source: hosted
    version: "1.10.0"
  stream_channel:
    dependency: transitive
    description:
      name: stream_channel
      url: "https://pub.dartlang.org"
    source: hosted
    version: "2.1.0"
  string_scanner:
    dependency: transitive
    description:
      name: string_scanner
      url: "https://pub.dartlang.org"
    source: hosted
    version: "1.1.0"
  sync_http:
    dependency: transitive
    description:
      name: sync_http
      url: "https://pub.dartlang.org"
    source: hosted
    version: "0.3.0"
  term_glyph:
    dependency: transitive
    description:
      name: term_glyph
      url: "https://pub.dartlang.org"
    source: hosted
    version: "1.2.0"
  test_api:
    dependency: transitive
    description:
      name: test_api
      url: "https://pub.dartlang.org"
    source: hosted
    version: "0.4.8"
  transparent_image:
    dependency: "direct main"
    description:
      name: transparent_image
      url: "https://pub.dartlang.org"
    source: hosted
    version: "2.0.0"
  typed_data:
    dependency: transitive
    description:
      name: typed_data
      url: "https://pub.dartlang.org"
    source: hosted
    version: "1.3.0"
  uuid:
    dependency: transitive
    description:
      name: uuid
      url: "https://pub.dartlang.org"
    source: hosted
    version: "3.0.6"
  vector_math:
    dependency: transitive
    description:
      name: vector_math
      url: "https://pub.dartlang.org"
    source: hosted
    version: "2.1.1"
  vm_service:
    dependency: transitive
    description:
      name: vm_service
      url: "https://pub.dartlang.org"
    source: hosted
    version: "7.5.0"
  webdriver:
    dependency: transitive
    description:
      name: webdriver
      url: "https://pub.dartlang.org"
    source: hosted
    version: "3.0.0"
sdks:
<<<<<<< HEAD
  dart: ">=2.16.2 <2.17.0"
=======
  dart: ">=2.16.1 <2.17.0"
>>>>>>> 85740632
  flutter: ">=1.20.0"<|MERGE_RESOLUTION|>--- conflicted
+++ resolved
@@ -74,15 +74,9 @@
   datadog_flutter_plugin:
     dependency: transitive
     description:
-<<<<<<< HEAD
-      name: datadog_flutter_plugin
-      url: "https://pub.dartlang.org"
-    source: hosted
-=======
       path: "../../datadog_flutter_plugin"
       relative: true
     source: path
->>>>>>> 85740632
     version: "1.0.0-beta.1"
   datadog_tracking_http_client:
     dependency: "direct main"
@@ -323,9 +317,5 @@
     source: hosted
     version: "3.0.0"
 sdks:
-<<<<<<< HEAD
-  dart: ">=2.16.2 <2.17.0"
-=======
   dart: ">=2.16.1 <2.17.0"
->>>>>>> 85740632
   flutter: ">=1.20.0"